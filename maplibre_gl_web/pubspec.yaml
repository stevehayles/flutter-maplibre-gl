--- conflicted
+++ resolved
@@ -18,11 +18,7 @@
   meta: ^1.3.0
   maplibre_gl_platform_interface:
     git:
-<<<<<<< HEAD
       url: https://github.com/stevehayles/flutter-maplibre-gl.git
-=======
-      url: https://github.com/maplibre/flutter-maplibre-gl.git
->>>>>>> a32f8d93
       path: maplibre_gl_platform_interface
       ref: main
   maplibre_gl_dart:
